# Copyright 2022 The JaxGaussianProcesses Contributors. All Rights Reserved.
#
# Licensed under the Apache License, Version 2.0 (the "License");
# you may not use this file except in compliance with the License.
# You may obtain a copy of the License at
#
#     http://www.apache.org/licenses/LICENSE-2.0
#
# Unless required by applicable law or agreed to in writing, software
# distributed under the License is distributed on an "AS IS" BASIS,
# WITHOUT WARRANTIES OR CONDITIONS OF ANY KIND, either express or implied.
# See the License for the specific language governing permissions and
# limitations under the License.
# ==============================================================================


from .pytree import PyTree
from .data import Dataset, verify_dataset

__version__ = "0.0.3"
__authors__ = "Thomas Pinder, Daniel Dodd"
__license__ = "MIT"
__emails__ = "tompinder@live.co.uk, d.dodd1@lancaster.ac.uk"
__license__ = "Apache 2.0"
__description__ = "Utilities for JAXGaussianProcesses"
__url__ = "https://github.com/JaxGaussianProcesses/JaxUtils"
__contributors__ = (
    "https://github.com//JaxGaussianProcesses/JaxUtils/graphs/contributors"
)


<<<<<<< HEAD
__all__ = ["PyTree"]

from . import _version
__version__ = _version.get_versions()['version']
=======

__all__ = [
    "PyTree",
    "Dataset",
    "verify_dataset",
    ]
>>>>>>> e7da9605
<|MERGE_RESOLUTION|>--- conflicted
+++ resolved
@@ -16,8 +16,9 @@
 
 from .pytree import PyTree
 from .data import Dataset, verify_dataset
+from . import _version
 
-__version__ = "0.0.3"
+__version__ = _version.get_versions()['version']
 __authors__ = "Thomas Pinder, Daniel Dodd"
 __license__ = "MIT"
 __emails__ = "tompinder@live.co.uk, d.dodd1@lancaster.ac.uk"
@@ -29,16 +30,8 @@
 )
 
 
-<<<<<<< HEAD
-__all__ = ["PyTree"]
-
-from . import _version
-__version__ = _version.get_versions()['version']
-=======
-
 __all__ = [
     "PyTree",
     "Dataset",
     "verify_dataset",
     ]
->>>>>>> e7da9605
