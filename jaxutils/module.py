--- conflicted
+++ resolved
@@ -25,96 +25,8 @@
 from .bijectors import Bijector, Identity
 from .distributions import Distribution
 from ._pytree import _PyTreeUpdateHelper
-<<<<<<< HEAD
 from ._meta import _MetaUpdateHelper, _meta_map
-=======
-import equinox
-
-from .bijectors import Bijector
-
-Distribution = Any
-
-"""NamedTuple for storing transformations and trainability status metadata of `jaxutils.Module` PyTree leaves.
-
-Args:
-    trainables (Tuple[bool]): Whether the PyTree leaf is trainable.
-    bijectors (Tuple[Bijector]): The bijector that should be applied to the PyTree leaf.
-
-Example:
-    This example shows us creating a module with two parameters, and accessing the metadata of the module. 
-    This is part of the non-public API, and is not intended to be used directly by users.
-
-    >>> import jaxutils as ju
-    >>> import jax.numpy as jnp
-    >>>
-    >>> # Create a bijector for demonstration purposes.
-    >>> class Test(ju.Bijector):
-    >>>     def __init__(self):
-    >>>         self.forward = jnp.tanh
-    >>>         self.inverse = jnp.arctanh
-    >>> 
-    >>> # Create a module with two parameters.
-    >>> class MyModule(ju.Module):
-    >>>     param_a: float = ju.param(Test())
-    >>>     param_b: float = ju.param(Test())
-    >>>
-    >>>     def __call__(self, x):
-    >>>         return self.param_a * x + self.param_b
-    >>>
-    >>> module = MyModule(param_a=1.0, param_b=1.0)
-    >>>
-    >>> # The `__meta__` attribute is a `_Meta` object.
-    >>> print(module.__meta__)
-    _Meta(trainables=(True, True), bijectors=(Test(forward=<wrapped function <lambda>>, inverse=<wrapped function <lambda>>), Test(forward=<wrapped function <lambda>>, inverse=<wrapped function <lambda>>)))
-
-"""
-_Meta = namedtuple("_Meta", ["trainables", "bijectors", "priors"])
-
-
-class _cached_static_property:
-    """Decorator to cache result of static immutable properties of a PyTree.
-
-    Example:
-
-        This example shows us caching the result of sqauring a static float attribute of a Module.
-
-        >>> import jaxutils as ju
-        >>>
-        >>> class MyModule(ju.Module):
-        >>>     static_attribute: float = ju.static()
-
-        >>>     @_cached_static_property
-        >>>     def static_property(self):
-        >>>         return self.static_attribute ** 2
-
-    Note:
-        The decorated property must *NOT* contain any dynamic attributes / PyTree leaves,
-        i.e., any attributes referenced in the property must be marked as static.
-
-        For example, the following will break durin tracing since `self.dynamic_attribute` is not static:
-
-        >>> import jaxutils as ju
-        >>>
-        >>> class MyModule(ju.Module):
-        >>>     static_attribute: float = ju.static()
-        >>>     dynamic_attribute: float = ju.param(ju.Identity)
-        >>>
-        >>>     @_cached_static_property
-        >>>     def static_property(self):
-        >>>         return self.static_attribute ** 2 + self.dynamic_attribute
-    """
-
-    def __init__(self, static_property: Callable):
-        """Here we store the name of the property and the function itself."""
-        self.name = static_property.__name__
-        self.func = static_property
-
-    def __get__(self, instance, owner):
-        """Here we cache the result of the property function, by overwriting the attribute with the result."""
-        attr = self.func(instance)
-        object.__setattr__(instance, self.name, attr)
-        return attr
->>>>>>> f7537343
+from ._cached import _cached_static_property
 
 
 def param(
@@ -286,16 +198,9 @@
     Returns:
         Module: PyTree tranformed to the constrained space.
     """
-<<<<<<< HEAD
     return _meta_map(
         lambda leaf, meta: meta.get("transform", Identity).forward(leaf), obj
     )
-=======
-
-    bijectors = obj.bijectors[...].get()
-
-    return jtu.tree_map(lambda leaf, transform: transform.forward(leaf), obj, bijectors)
->>>>>>> f7537343
 
 
 def unconstrain(obj: Module) -> Module:
@@ -334,19 +239,9 @@
     Returns:
         Module: PyTree tranformed to the unconstrained space.
     """
-<<<<<<< HEAD
     return _meta_map(
         lambda leaf, meta: meta.get("transform", Identity).inverse(leaf), obj
     )
-=======
-
-    # TODO: Remove the tree_map and work with the leaves directly.
-    # This is since object metadata already comprises flattened leaves.
-
-    bijectors = obj.bijectors[...].get()
-
-    return jtu.tree_map(lambda leaf, transform: transform.inverse(leaf), obj, bijectors)
->>>>>>> f7537343
 
 
 def stop_gradients(obj: Module) -> Module:
@@ -389,13 +284,10 @@
     # TODO: Remove the tree_map and work with the leaves directly.
     # This is since object metadata already comprises flattened leaves.
 
-    trainables = obj.trainables[...].get()
-
     def _stop_grad(leaf: jax.Array, trainable: bool) -> jax.Array:
         """Stop gradients flowing through a given leaf if it is not trainable."""
         return lax.cond(trainable, lambda x: x, lax.stop_gradient, leaf)
 
-<<<<<<< HEAD
     return _meta_map(
         lambda leaf, meta: _stop_grad(leaf, meta.get("trainable", True)), obj
     )
@@ -404,13 +296,6 @@
 # TODO: Rewrite this as a generator.
 def _default_meta(obj: Module) -> tuple[Dict]:
     meta = []
-=======
-    return jtu.tree_map(lambda *_: _stop_grad(*_), obj, trainables)
-
-
-def _default_meta(obj: Module) -> _Meta:
-    trainables, bijectors, priors = [], [], []
->>>>>>> f7537343
 
     for field_, node_ in (
         [f, getattr(obj, f.name)]
@@ -419,7 +304,6 @@
     ):
 
         if isinstance(node_, Module):
-<<<<<<< HEAD
             for meta_ in _default_meta(node_):
                 meta.append(meta_)
 
@@ -433,30 +317,6 @@
             )  # Have to do this otherwise can't pickle the Module.
 
     return meta
-=======
-            for trainable, bijector, prior in zip(*_default_meta(node_)):
-                trainables.append(trainable)
-                bijectors.append(bijector)
-                priors.append(prior)
-
-        elif isinstance(node_, list) | isinstance(node_, tuple):
-            for item in node_:
-                for trainable, bijector, prior in zip(*_default_meta(item)):
-                    trainables.append(trainable)
-                    bijectors.append(bijector)
-                    priors.append(prior)
-
-        else:
-            trainables.append(field_.metadata.get("trainable", True))
-            bijectors.append(field_.metadata.get("transform", None))
-            priors.append(field_.metadata.get("prior", None))
-
-    return _Meta(
-        trainables=tuple(trainables),
-        bijectors=tuple(bijectors),
-        priors=tuple(priors),
-    )
->>>>>>> f7537343
 
 
 class Module(equinox.Module):
@@ -488,11 +348,7 @@
     def __new__(
         cls,
         *args: Any,
-<<<<<<< HEAD
         __meta_func__: Callable[[Module], List[Dict]] = _default_meta,
-=======
-        __meta_func__: Callable[[Module], _Meta] = _default_meta,
->>>>>>> f7537343
         **kwargs: Any,
     ) -> Module:
         """This method is defined to set the `__meta__` attribute (as we are working with frozen dataclasses!).
@@ -509,52 +365,14 @@
         object.__setattr__(obj, "__meta_func__", __meta_func__)
         return obj
 
-<<<<<<< HEAD
-    # @_cached_static_property
-    @property
+    @_cached_static_property
     def __meta__(self) -> List[Dict]:
-=======
-    @_cached_static_property
-    def __meta__(self) -> _Meta:
->>>>>>> f7537343
         """Return the Module's meta.
 
         Returns:
             _Meta: The Module's meta.
         """
         return self.__meta_func__(self)
-<<<<<<< HEAD
-=======
-
-    @property
-    def trainables(self) -> Module:
-        """Return boolean Module comprising trainability statuses for the Module.
-
-        Returns:
-            Module: Boolean Module comprising trainability statuses for the Module.
-        """
-        return _MetaUpdateHelper(self, "trainables")
-
-    @property
-    def bijectors(self) -> Module:
-        """Return the Bijector Module comprising transformations for parameters to and from the constrained and unconstrained spaces.
-
-        Returns:
-            Module: The Bijector Module of parameter transformations for the Module.
-        """
-
-        return _MetaUpdateHelper(self, "bijectors")
-
-    @property
-    def priors(self) -> Module:
-        """Return the Prior Module comprising priors for parameters.
-
-        Returns:
-            Module: The Prior Module of parameter priors for the Module.
-        """
-
-        return _MetaUpdateHelper(self, "priors")
->>>>>>> f7537343
 
     def __set_meta_func__(
         self, __meta_func__: Callable[[Module], List[Dict]]
@@ -610,17 +428,7 @@
             tuple(dynamic_field_names),
             tuple(static_field_names),
             tuple(static_field_values),
-<<<<<<< HEAD
             self.__meta__,
-=======
-            tuple(
-                [
-                    self.__meta__.trainables,
-                    self.__meta__.bijectors,
-                    self.__meta__.priors,
-                ]
-            ),
->>>>>>> f7537343
         )
 
     @classmethod
@@ -638,11 +446,7 @@
 
         self = cls.__new__(
             cls=cls,
-<<<<<<< HEAD
             __meta_func__=lambda _: meta,
-=======
-            __meta_func__=lambda _: _Meta(*meta),
->>>>>>> f7537343
         )
 
         for name, value in zip(dynamic_field_names, dynamic_field_values):
@@ -653,7 +457,6 @@
         return self
 
     @property
-<<<<<<< HEAD
     def tree_at(self):
         return _PyTreeUpdateHelper(self)
 
@@ -676,10 +479,6 @@
                 return unconstrain(self.module)
 
         return _ConstrainHelper(self)
-=======
-    def at(self):
-        return _PyTreeUpdateHelper(self)
->>>>>>> f7537343
 
     def constrain(self):
         return constrain(self)
@@ -701,96 +500,4 @@
             def __exit__(self, *args):
                 return True
 
-<<<<<<< HEAD
-        return _StopGradientsHelper(self)
-=======
-from typing import Any, Sequence, Callable, Union, Iterable
-from jaxtyping import PyTree
-from equinox import tree_at
-
-
-def _to_callable(where: Union[Callable, Sequence[str], Ellipsis]) -> Callable:
-
-    if isinstance(where, str):
-        where = eval("lambda x: x." + where)
-
-    if isinstance(where, Iterable):
-
-        def _to_path(it: Iterable):
-            return "".join(
-                [str(elem) if not isinstance(elem, str) else "." + elem for elem in it]
-            )
-
-        where = eval("lambda x: x" + _to_path(where))
-
-    if isinstance(where, type(Ellipsis)):
-        where = lambda x: x
-
-    return where
-
-
-class _MetaUpdateRef:
-
-    __slots__ = (
-        "pytree",
-        "where",
-        "meta_attr",
-        "meta_pytree",
-    )
-
-    def __init__(
-        self, pytree: PyTree, where: Union[Callable, Sequence[str]], meta_attr: str
-    ) -> None:
-
-        leaves = pytree.__meta__.__getattribute__(meta_attr)
-
-        self.pytree = pytree
-        self.where = where
-        self.meta_attr = meta_attr
-        self.meta_pytree = jtu.tree_structure(pytree).unflatten(leaves)
-
-    def __repr__(self) -> str:
-        return f"_MetaUpdateRef({repr(self.pytree)}, {repr(self.where)})"
-
-    def get(self) -> PyTree:
-        return self.where(self.meta_pytree)
-
-    def set(self, values: Any) -> PyTree:
-        new_meta_pytree = tree_at(
-            where=self.where, pytree=self.meta_pytree, replace=values
-        )
-        new_meta = self.pytree.__meta__._replace(
-            **{self.meta_attr: jtu.tree_leaves(new_meta_pytree)}
-        )
-        return self.pytree.__set_meta_func__(lambda _: new_meta)
-
-    def apply(self, func: Callable) -> PyTree:
-        new_meta_pytree = tree_at(
-            where=self.where, pytree=self.meta_pytree, replace_fn=func
-        )
-        new_meta = self.pytree.__meta__._replace(
-            **{self.meta_attr: jtu.tree_leaves(new_meta_pytree)}
-        )
-        return self.pytree.__set_meta_func__(lambda _: new_meta)
-
-
-class _MetaUpdateHelper:
-    """Helper class for updating a PyTree."""
-
-    __slots__ = (
-        "pytree",
-        "meta_attr",
-    )
-
-    def __init__(self, pytree: PyTree, meta_attr: str) -> None:
-        self.pytree = pytree
-        self.meta_attr = meta_attr
-
-    def __getitem__(
-        self, where: Union[Callable, Sequence[str], Ellipsis]
-    ) -> _MetaUpdateRef:
-        return _MetaUpdateRef(self.pytree, _to_callable(where), self.meta_attr)
-
-    def __repr__(self) -> str:
-        return f"_MetaUpdateHelper({repr(self.pytree)}, meta_attr={self.meta_attr})"
->>>>>>> f7537343
+        return _StopGradientsHelper(self)