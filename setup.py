<<<<<<< HEAD
=======
# Copyright 2022 JaxGaussianProcesses Contributors. All Rights Reserved.
#
# Licensed under the Apache License, Version 2.0 (the "License");
# you may not use this file except in compliance with the License.
# You may obtain a copy of the License at
#
#     http://www.apache.org/licenses/LICENSE-2.0
#
# Unless required by applicable law or agreed to in writing, software
# distributed under the License is distributed on an "AS IS" BASIS,
# WITHOUT WARRANTIES OR CONDITIONS OF ANY KIND, either express or implied.
# See the License for the specific language governing permissions and
# limitations under the License.
# ==============================================================================

import io
import os
import re

>>>>>>> e7da9605
from setuptools import find_packages, setup
import versioneer


readme = open("README.md").read()


REQUIRES = [
<<<<<<< HEAD
    "jax>=0.4.0",
    "jaxlib>=0.4.0",
=======
    "jax>=0.1.67",
    "jaxlib>=0.1.47",
    "jaxtyping"
>>>>>>> e7da9605
]

EXTRAS = {
    "dev": [
        "black",
        "isort",
        "pylint",
        "flake8",
        "pytest",
        "pytest-cov",
    ],
    "cuda": ["jax[cuda]"],
}


setup(
    name="JaxUtils",
    version=versioneer.get_version(),
    cmdclass=versioneer.get_cmdclass(),
    author="Daniel Dodd and Thomas Pinder",
    author_email="tompinder@live.co.uk",
    packages=find_packages(".", exclude=["tests"]),
    license="LICENSE",
    description="Utility functions for JaxGaussianProcesses",
    long_description=readme,
    long_description_content_type="text/markdown",
    project_urls={
        "Documentation": "https://JaxUitls.readthedocs.io/en/latest/",
        "Source": "https://github.com/JaxGaussianProcesses/JaxUitls",
    },
    install_requires=REQUIRES,
    tests_require=EXTRAS["dev"],
    extras_require=EXTRAS,
    keywords=["gaussian-processes jax machine-learning bayesian"],
)<|MERGE_RESOLUTION|>--- conflicted
+++ resolved
@@ -1,5 +1,3 @@
-<<<<<<< HEAD
-=======
 # Copyright 2022 JaxGaussianProcesses Contributors. All Rights Reserved.
 #
 # Licensed under the Apache License, Version 2.0 (the "License");
@@ -14,12 +12,6 @@
 # See the License for the specific language governing permissions and
 # limitations under the License.
 # ==============================================================================
-
-import io
-import os
-import re
-
->>>>>>> e7da9605
 from setuptools import find_packages, setup
 import versioneer
 
@@ -28,14 +20,9 @@
 
 
 REQUIRES = [
-<<<<<<< HEAD
     "jax>=0.4.0",
     "jaxlib>=0.4.0",
-=======
-    "jax>=0.1.67",
-    "jaxlib>=0.1.47",
     "jaxtyping"
->>>>>>> e7da9605
 ]
 
 EXTRAS = {
